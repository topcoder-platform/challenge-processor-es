--- conflicted
+++ resolved
@@ -215,260 +215,4 @@
 - TBD
 
 ## Verification
-<<<<<<< HEAD
-
-- start kafka server, start elasticsearch, initialize Elasticsearch, start processor app
-- Before testing update message, we need to create a record in ES. If you are using the ES from docker-es and using default configuration variables, use the below command to create a record in ES through curl.
-
-```bash
-curl -H "Content-Type: application/json" -X POST "http://localhost:9200/challenge/_doc/173803d3-019e-4033-b1cf-d7205c7f774c" -d "{\"id\":\"173803d3-019e-4033-b1cf-d7205c7f774c\",\"typeId\":\"8e17090c-465b-4c17-b6d9-dfa16300b0ff\",\"track\":\"Code\",\"name\":\"test\",\"description\":\"desc\",\"timelineTemplateId\":\"8e17090c-465b-4c17-b6d9-dfa16300b0aa\",\"phases\":[{\"id\":\"8e17090c-465b-4c17-b6d9-dfa16300b012\",\"phaseId\":\"8e17090c-465b-4c17-b6d9-dfa16300b2ba\",\"isOpen\":true,\"duration\":10000}],\"prizeSets\":[{\"type\":\"prize\",\"prizes\":[{\"type\":\"winning prize\",\"value\":500}]}],\"reviewType\":\"code review\",\"tags\":[\"code\"],\"projectId\":123,\"forumId\":456,\"status\":\"Active\",\"created\":\"2018-01-02T00:00:00\",\"createdBy\":\"admin\"}"
-```
-
-- run command `npm run view-data 173803d3-019e-4033-b1cf-d7205c7f774c` to view the created data, you will see the data are properly created:
-
-```bash
-info: Elasticsearch data:
-info: {
-    "id": "173803d3-019e-4033-b1cf-d7205c7f774c",
-    "typeId": "8e17090c-465b-4c17-b6d9-dfa16300b0ff",
-    "track": "Code",
-    "name": "test",
-    "description": "desc",
-    "timelineTemplateId": "8e17090c-465b-4c17-b6d9-dfa16300b0aa",
-    "phases": [
-        {
-            "id": "8e17090c-465b-4c17-b6d9-dfa16300b012",
-            "phaseId": "8e17090c-465b-4c17-b6d9-dfa16300b2ba",
-            "isOpen": true,
-            "duration": 10000
-        }
-    ],
-    "prizeSets": [
-        {
-            "type": "prize",
-            "prizes": [
-                {
-                    "type": "winning prize",
-                    "value": 500
-                }
-            ]
-        }
-    ],
-    "reviewType": "code review",
-    "tags": [
-        "code"
-    ],
-    "projectId": 123,
-    "forumId": 456,
-    "status": "Active",
-    "created": "2018-01-02T00:00:00",
-    "createdBy": "admin"
-}
-info: Done!
-```
-- start kafka-console-producer to write messages to `challenge.notification.update` topic:
-  `bin/kafka-console-producer.sh --broker-list localhost:9092 --topic challenge.notification.update`
-
-- write message to partially update data:
-  `{"topic":"challenge.notification.update","originator":"challenge-api","timestamp":"2019-02-17T01:00:00","mime-type":"application/json","payload":{"id":"173803d3-019e-4033-b1cf-d7205c7f774c","typeId":"8e17090c-465b-4c17-b6d9-dfa16300b0ff","track":"Code","name":"test3","description":"desc3","timelineTemplateId":"8e17090c-465b-4c17-b6d9-dfa16300b0dd","groups":["group2","group3"],"updated":"2019-02-17T01:00:00","updatedBy":"admin","terms":[{"id":21343,"agreeabilityType":"DocuSignable","title":"Competition Non-Disclosure Agreement","url":"","templateId":"0c5b7081-1fff-4484-a20f-824c97a03b9b"},{"id":20723,"agreeabilityType":"Non-electronically-agreeable","title":"Subcontractor Services Agreement 2009-09-02","url":"http://www.topcoder.com/i/terms/Subcontractor+Services+Agreement+2009-09-02.pdf"}]}}`
-- run command `npm run view-data 173803d3-019e-4033-b1cf-d7205c7f774c` to view the updated data, you will see the data are properly updated:
-
-```bash
-info: Elasticsearch data:
-info: {
-    "id": "173803d3-019e-4033-b1cf-d7205c7f774c",
-    "typeId": "8e17090c-465b-4c17-b6d9-dfa16300b0ff",
-    "track": "Code",
-    "name": "test3",
-    "description": "desc3",
-    "timelineTemplateId": "8e17090c-465b-4c17-b6d9-dfa16300b0dd",
-    "phases": [
-        {
-            "id": "8e17090c-465b-4c17-b6d9-dfa16300b012",
-            "phaseId": "8e17090c-465b-4c17-b6d9-dfa16300b2ba",
-            "isOpen": true,
-            "duration": 10000
-        }
-    ],
-    "prizeSets": [
-        {
-            "type": "prize",
-            "prizes": [
-                {
-                    "type": "winning prize",
-                    "value": 500
-                }
-            ]
-        }
-    ],
-    "reviewType": "code review",
-    "tags": [
-        "code"
-    ],
-    "projectId": 123,
-    "forumId": 456,
-    "status": "Active",
-    "created": "2018-01-02T00:00:00",
-    "createdBy": "admin",
-    "updatedBy": "admin",
-    "groups": [
-        "group2",
-        "group3"
-    ],
-    "terms": [
-        {
-            "id": 21343,
-            "agreeabilityType": "DocuSignable",
-            "title": "Competition Non-Disclosure Agreement",
-            "url": "",
-            "templateId": "0c5b7081-1fff-4484-a20f-824c97a03b9b"
-        },
-        {
-            "id": 20723,
-            "agreeabilityType": "Non-electronically-agreeable",
-            "title": "Subcontractor Services Agreement 2009-09-02",
-            "url": "http://www.topcoder.com/i/terms/Subcontractor+Services+Agreement+2009-09-02.pdf"
-        }],
-    "updated": "2019-02-16T17:00:00.000Z"
-}
-info: Done!
-```
-- write message to update data:
-  `{"topic":"challenge.notification.update","originator":"challenge-api","timestamp":"2019-02-17T00:00:00","mime-type":"application/json","payload":{"id":"173803d3-019e-4033-b1cf-d7205c7f774c","typeId":"45415132-79fa-4d13-a9ac-71f50020dc10","track":"Code","name":"test","description":"a b c","challengeSettings":[{"type":"2d88c598-70f0-4054-8a45-7da38d0ca424","value":"ab"}],"timelineTemplateId":"8e17090c-465b-4c17-b6d9-dfa16300b0aa","phases":[{"id":"8e17090c-465b-4c17-b6d9-dfa16300b012","phaseId":"8e17090c-465b-4c17-b6d9-dfa16300b013","isOpen":true,"duration":2000}],"prizeSets":[{"type":"prize","prizes":[{"type":"win","value":90}]}],"reviewType":"code","tags":["tag1","tag2"],"projectId":12,"forumId":45,"legacyId":55,"status":"Active","groups":["g2"],"terms":[{"id":21343,"agreeabilityType":"DocuSignable","title":"Competition Non-Disclosure Agreement","url":"","templateId":"0c5b7081-1fff-4484-a20f-824c97a03b9b"}],"startDate":"2019-07-17T00:00:00","updated":"2019-02-17T00:00:00","updatedBy":"user"}}`
-- run command `npm run view-data 173803d3-019e-4033-b1cf-d7205c7f774c` to view the updated data, you will see the data are properly updated:
-
-```bash
-info: Elasticsearch data:
-info: {
-    "id": "173803d3-019e-4033-b1cf-d7205c7f774c",
-    "typeId": "45415132-79fa-4d13-a9ac-71f50020dc10",
-    "track": "Code",
-    "name": "test",
-    "description": "a b c",
-    "timelineTemplateId": "8e17090c-465b-4c17-b6d9-dfa16300b0aa",
-    "phases": [
-        {
-            "duration": 2000,
-            "isOpen": true,
-            "phaseId": "8e17090c-465b-4c17-b6d9-dfa16300b013",
-            "id": "8e17090c-465b-4c17-b6d9-dfa16300b012"
-        }
-    ],
-    "prizeSets": [
-        {
-            "prizes": [
-                {
-                    "type": "win",
-                    "value": 90
-                }
-            ],
-            "type": "prize"
-        }
-    ],
-    "reviewType": "code",
-    "tags": [
-        "tag1",
-        "tag2"
-    ],
-    "projectId": 12,
-    "forumId": 45,
-    "status": "Active",
-    "created": "2018-01-02T00:00:00",
-    "createdBy": "admin",
-    "updatedBy": "user",
-    "groups": [
-        "g2"
-    ],
-    "updated": "2019-02-16T16:00:00.000Z",
-    "endDate": "2019-07-16T16:33:20.000Z",
-    "challengeSettings": [
-        {
-            "type": "2d88c598-70f0-4054-8a45-7da38d0ca424",
-            "value": "ab"
-        }
-    ],
-    "terms": [
-        {
-            "id": 21343,
-            "agreeabilityType": "DocuSignable",
-            "title": "Competition Non-Disclosure Agreement",
-            "url": "",
-            "templateId": "0c5b7081-1fff-4484-a20f-824c97a03b9b"
-        }],
-    "currentPhase": {
-        "duration": 2000,
-        "isOpen": true,
-        "phaseId": "8e17090c-465b-4c17-b6d9-dfa16300b013",
-        "id": "8e17090c-465b-4c17-b6d9-dfa16300b012"
-    },
-    "legacyId": 55,
-    "startDate": "2019-07-16T16:00:00.000Z"
-}
-info: Done!
-```
-
-- you may write invalid message like:
-  `{ "topic": "challenge.notification.update", "originator": "challenge-api", "timestamp": "2019-02-17T01:00:00", "mime-type": "application/json", "payload": { "id": "173803d3-019e-4033-b1cf-d7205c7f774c", "typeId": "123", "track": "Code", "name": "test3", "description": "desc3", "timelineTemplateId": "8e17090c-465b-4c17-b6d9-dfa16300b0dd", "groups": ["group2", "group3"], "updated": "2019-02-17T01:00:00", "updatedBy": "admin" } }`
-
-  `{ "topic": "challenge.notification.update", "originator": "challenge-api", "timestamp": "2019-02-17T01:00:00", "mime-type": "application/json", "payload": { "id": "173803d3-019e-4033-b1cf-d7205c7f774c", "typeId": "8e17090c-465b-4c17-b6d9-dfa16300b0ff", "track": ["Code"], "name": "test3", "description": "desc3", "timelineTemplateId": "8e17090c-465b-4c17-b6d9-dfa16300b0dd", "groups": ["group2", "group3"], "updated": "2019-02-17T01:00:00", "updatedBy": "admin" } }`
-
-  `[ [ [ } } }`
-- then in the app console, you will see error messages
-
-- start kafka-console-producer to write messages to `challenge.action.resource.create` topic:
-  `bin/kafka-console-producer.sh --broker-list localhost:9092 --topic challenge.action.resource.create`
-
-- write message to create resource:
-  `{ "topic": "challenge.action.resource.create", "originator": "resource-api", "timestamp": "2019-02-17T00:00:00", "mime-type": "application/json", "payload": { "id": "45415132-79fa-4d13-a9ac-71f50020dc10", "challengeId": "173803d3-019e-4033-b1cf-d7205c7f774c", "memberId": "123456", "memberHandle": "test", "roleId": "45415132-79fa-4d13-a9ac-71f50020dc12" } }`
-- run command `npm run view-data 173803d3-019e-4033-b1cf-d7205c7f774c` to view the updated data, you will see the data are properly updated:
-
-```bash
-...
-    "numOfRegistrants": 1
-...
-```
-
-- start kafka-console-producer to write messages to `challenge.action.resource.delete` topic:
-  `bin/kafka-console-producer.sh --broker-list localhost:9092 --topic challenge.action.resource.delete`
-
-- write message to delete resource:
-  `{ "topic": "challenge.action.resource.delete", "originator": "resource-api", "timestamp": "2019-02-17T00:00:00", "mime-type": "application/json", "payload": { "id": "45415132-79fa-4d13-a9ac-71f50020dc10", "challengeId": "173803d3-019e-4033-b1cf-d7205c7f774c", "memberId": "123456", "memberHandle": "test", "roleId": "45415132-79fa-4d13-a9ac-71f50020dc12" } }`
-- run command `npm run view-data 173803d3-019e-4033-b1cf-d7205c7f774c` to view the updated data, you will see the data are properly updated:
-
-```bash
-...
-    "numOfRegistrants": 0
-...
-```
-
-- start kafka-console-producer to write messages to `submission.notification.create` topic:
-  `bin/kafka-console-producer.sh --broker-list localhost:9092 --topic submission.notification.create`
-
-- write message to create submission:
-  `{ "topic": "submission.notification.create", "originator": "submission-api", "timestamp": "2019-02-17T00:00:00", "mime-type": "application/json", "payload": { "resource": "submission", "id": "45415132-79fa-4d13-a9ac-71f50020dc18", "type": "ContestSubmission", "url": "http://test.com/123", "challengeId": "173803d3-019e-4033-b1cf-d7205c7f774c", "memberId": "123456", "created": "2019-02-03T01:01:00", "createdBy": "test" } }`
-- run command `npm run view-data 173803d3-019e-4033-b1cf-d7205c7f774c` to view the updated data, you will see the data are properly updated:
-
-```bash
-...
-    "numOfSubmissions": 1
-...
-```
-
-- start kafka-console-producer to write messages to `submission.notification.delete` topic:
-  `bin/kafka-console-producer.sh --broker-list localhost:9092 --topic submission.notification.delete`
-
-- write message to delete submission:
-  `{ "topic": "submission.notification.delete", "originator": "submission-api", "timestamp": "2019-02-17T00:00:00", "mime-type": "application/json", "payload": { "resource": "submission", "id": "45415132-79fa-4d13-a9ac-71f50020dc18", "type": "ContestSubmission", "url": "http://test.com/123", "challengeId": "173803d3-019e-4033-b1cf-d7205c7f774c", "memberId": "123456", "created": "2019-02-03T01:01:00", "createdBy": "test" } }`
-- run command `npm run view-data 173803d3-019e-4033-b1cf-d7205c7f774c` to view the updated data, you will see the data are properly updated:
-
-```bash
-...
-    "numOfSubmissions": 0
-...
-```
-
-- to test the health check API, run `export PORT=5000`, start the processor, then browse `http://localhost:5000/health` in a browser,
-  and you will see result `{"checksRun":1}`
-=======
-Refer to the verification document `Verification.md`
->>>>>>> 9974b235
+Refer to the verification document `Verification.md`